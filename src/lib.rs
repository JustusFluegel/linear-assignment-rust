#![feature(collections)]
//! This is a library for solving the [linear assignment
//! problem](http://en.wikipedia.org/wiki/Assignment_problem).
//! For this problem, it is helpful to think of the data as a [bipartite
//! graph](http://en.wikipedia.org/wiki/Bipartite_graph),
//! with weighted, undirected edges fully connecting all elements of set `U`
//! to all elements of set `V`.
// Copyright (c) 2015 John Weaver and contributors.
// 
// This program is free software: you can redistribute it and/or modify
// it under the terms of the GNU Affero General Public License as
// published by the Free Software Foundation, either version 3 of the
// License, or (at your option) any later version.
// 
// This program is distributed in the hope that it will be useful,
// but WITHOUT ANY WARRANTY; without even the implied warranty of
// MERCHANTABILITY or FITNESS FOR A PARTICULAR PURPOSE.  See the
// GNU Affero General Public License for more details.
// 
// You should have received a copy of the GNU Affero General Public License
// along with this program.  If not, see <http://www.gnu.org/licenses/>.
use std::fmt::Debug;
use std::ops::Index;
use std::ops::IndexMut;
use std::ops::Add;
use std::ops::Sub;
use std::cmp;
use std::collections::HashSet;
use std::collections::BitSet;
use std::iter::FromIterator;

extern crate num;

use num::Zero;

#[macro_use]
extern crate log;


/// An edge between `U` and `V`: (u, v)
pub type Edge = (usize, usize);

pub trait Weight: Zero + Add<Output=Self> + Sub<Output=Self> + Ord + Copy + Debug {}
impl<T: Zero + Add<Output=T> + Sub<Output=T> + Ord + Copy + Debug> Weight for T {}



pub struct MatrixSize {
    pub rows: usize,
    pub columns: usize,
}


/// Find a solution to the assignment problem in `matrix`.
///
/// Given a bipartite graph consisting of the sets `U` and `V`,
/// `matrix` represents the weights of the edges `E` between each vertex
/// represented by the elements of the set `U` and the set `V`. 
///
/// `matrix` should be a rectangular matrix, where `size.columns` >= `size.rows`.
///
/// Here we are interested in finding some subset of the edges `E` of our bipartite graph,
/// (represented by our `matrix`), where:
///
///   * Every vertex in `U` and in `V` is connected via exactly a single edge (not more or less)
///
///   * The sum of the weights of these edges are at least as small as any other subset that
///   satisfies the first condition.
///
/// These two properties must hold for our result.
///
/// Warning: there is the potential for overflow if the values in `matrix` are larger than 1/2 the
/// maximum representable value of type `T::Output`.
///
pub fn solver<T>(matrix: &mut T, size: &MatrixSize) -> HashSet<Edge>
    where T: IndexMut<Edge>,
          T::Output: Weight {
    debug_assert!(size.columns >= size.rows);
    let k = cmp::min(size.columns, size.rows);
    // continual invariant: all values in `matrix` must be >= 0.

    if size.columns == 0 || size.rows == 0 {
        return HashSet::new();
    }

    // For set up, we need to change `matrix` so that every column and every row has at least one
    // zero. because we are only interested in returning the edges from `U` to `V` that represent
    // the smallest sum of weights, and not the sum of weights itself, we don't need to retain the
    // original values. 
    reduce_edges(matrix, size);

    // the algorithm proceeds by "starring" zero weight edges that are optimal with respect to the
    // graph containing only edges that we have starred.
    let mut stars: HashSet<Edge> = HashSet::with_capacity(size.columns);

    // additional set up: star every zero weight edge, such that no starred edges should be adjacent.
    star_isolated_set_of_zeros(&mut stars, matrix, size);

    // the algorithm also "primes" zeros that are candidates for starring in its next iteration.
    let mut primes: HashSet<Edge> = HashSet::with_capacity(size.columns);

    // We "cover" rows and column to exclude them from consideration when looking for zeros to
    // prime.
    let mut columns_covered = BitSet::new();
    let mut rows_covered = BitSet::new();

    let mut covered_column_count = 0;

    // Cover all of the starred columns, then
    // If all columns are now covered, we have a solution.
    loop {
        cover_starred_columns(&mut columns_covered, &stars);

        // assert that we make progress here.
        debug_assert!(columns_covered.len() > covered_column_count);
        covered_column_count = columns_covered.len();

        debug_assert!(columns_covered.len() <= k);
        if columns_covered.len() == k {
            break;
        }

        // Otherwise, we proceed with the algorithm.

        while prime_zeros(&*matrix, &size, &mut columns_covered, &mut rows_covered, &mut stars, &mut primes) {
            debug_assert!(
                all_stars_covered(&stars, &size, &columns_covered, &rows_covered),
                "stars = {:?}, columns covered = {:?}, rows covered = {:?}",
                stars, columns_covered, rows_covered
            );
            debug_assert!(
                stars.intersection(&primes).cloned().collect::<HashSet<_>>().len() == 0,
                "The set of stars and primes intersect! stars = {:?}, primes = {:?}.",
                stars,
                primes
            );
            debug_assert!(
                find_uncovered_zero(&*matrix, &size, &columns_covered, &rows_covered) == None
            );

            adjust_weights(matrix, &size, &mut columns_covered, &mut rows_covered);

        }
    }
    // Once here, we have found our solution in the `stars`.

    // there should be exactly `size.rows` edges in the returned result.
    debug_assert!(stars.len() == size.rows);
    stars
}


/// Prime all uncovered zeros, covering its row, and uncovering its column.
/// If we prime a zero, and it's row has no starred zero, we want to find the "alternating path"
/// of primed and starred zeros in `matrix`, update everything, and then quit.
fn prime_zeros<T>(matrix: &T, size: &MatrixSize, 
                  columns_covered: &mut BitSet, rows_covered: &mut BitSet, 
                  stars: &mut HashSet<Edge>, primes: &mut HashSet<Edge>) -> bool
    where T: Index<Edge>,
          T::Output: Weight {
    // Things to think about:
    //   - the priming procedure doesn't change the weights, so we can cache knowledge about
    //     where the zeros are
    //   - we scan each uncovered row (there may be covered rows that we didn't cover in
    //     this pass, from a previous pass that was interrupted by "alternate path")
    //   - we don't ever uncover a row here
    // TODO collect the position of all zeros in `matrix`, since this won't change until
    // this loop restarts.
    // TODO could we find a better data structure for this?
    // TODO how does doing this here affect complexity?
    // TODO collect which rows have stars, since this won't change until the loop restarts.
    // TODO could we find a better data structure for this?
    // TODO how does doing this here affect complexity?
    loop {
        debug_assert!(
            all_stars_covered(stars, size, columns_covered, rows_covered),
            "stars = {:?}, columns covered = {:?}, rows covered = {:?}",
            stars, columns_covered, rows_covered
        );

        match find_uncovered_zero(matrix, size, columns_covered, rows_covered) {
            Some(edge_to_prime) => {
                debug_assert!(!primes.contains(&edge_to_prime));
                debug_assert!(!stars.contains(&edge_to_prime));
                // prime this zero edge
                primes.insert(edge_to_prime);
                // if there's a starred zero in this row,
                if stars.iter().any(|&(row, _)| row == edge_to_prime.0) {
                    // cover this row, uncover this column
                    rows_covered.insert(edge_to_prime.0);
                    debug_assert!(
                        rows_covered.len() < size.rows,
                        "prime_zeros covered the last row! row = {:?}, stars = {:?}, rows_covered = {:?}, columns_covered = {:?}",
                        edge_to_prime.0,
                        stars,
                        rows_covered,
                        columns_covered
                    );
                    columns_covered.remove(&edge_to_prime.1);
                } else {
                    let path = find_alternating_path(edge_to_prime, &*stars, &*primes);
                    *stars = get_stars_from_path(path, stars);
                    columns_covered.clear();
                    rows_covered.clear();
                    primes.clear();

                    return false;
                }
            },
            None => return true,
        }
    }
}


fn adjust_weights<T>(matrix: &mut T, size: &MatrixSize, columns_covered: &mut BitSet, rows_covered: &mut BitSet)
    where T: IndexMut<Edge>,
          T::Output: Weight {
    // we want to know now, what the smallest uncovered value is.
    // TODO we might be able to find this while in prime_zeros()
    let smallest = find_smallest_uncovered(&*matrix, &size, &columns_covered, &rows_covered);

    // adjust weights
    for row in 0..size.rows {
        for column in 0..size.columns {
            if rows_covered.contains(&row) {
                matrix[(row, column)] = matrix[(row, column)] + smallest;
            }
            if !columns_covered.contains(&column) {
                matrix[(row, column)] = matrix[(row, column)] - smallest;
            }
            debug_assert!(matrix[(row, column)] >= T::Output::zero());
        }
    }
}


fn all_stars_covered(stars: &HashSet<Edge>,  size: &MatrixSize,columns_covered: &BitSet, rows_covered: &BitSet) -> bool {
    for row in 0..size.rows {
        if !rows_covered.contains(&row) {
            for column in 0..size.columns {
                if !columns_covered.contains(&column) {
                    if stars.contains(&(row, column)) {
                        return false;
                    }
                }
            }
        }
    }
    true
}


fn find_uncovered_zero<T>(matrix: &T, size: &MatrixSize, 
                          columns_covered: &BitSet, rows_covered: &BitSet) -> Option<Edge> 
    where T: Index<Edge>,
          T::Output: Weight {
    for row in 0..size.rows {
        if !rows_covered.contains(&row) {
            for column in 0..size.columns {
                if !columns_covered.contains(&column) {
                    if matrix[(row, column)] == T::Output::zero() {
                        return Some((row, column));
                    }
                }
            }
        }
    }

    None::<Edge>
}


fn find_smallest_uncovered<T>(matrix: &T, size: &MatrixSize, 
                              columns_covered: &BitSet, rows_covered: &BitSet) -> T::Output
    where T: Index<Edge>,
          T::Output: Weight {
    debug_assert!(size.rows > 0 && size.columns > 0);
    debug_assert!(columns_covered.len() < size.columns);
    debug_assert!(rows_covered.len() < size.rows);
    let mut smallest = None;

    for row in 0..size.rows {
        if !rows_covered.contains(&row) {
            for column in 0..size.columns {
                if !columns_covered.contains(&column) {
                    smallest = match smallest {
                        Some(smaller) => Some(cmp::min(smaller, matrix[(row, column)])),
                        None => Some(matrix[(row, column)]),
                    };
                }
            }
        }
    }

    match smallest {
        Some(value) => {
            debug_assert!(value > T::Output::zero());
            value
        },
        None => panic!(),
    }
}



fn find_alternating_path(starting_edge: Edge,
                         stars: &HashSet<Edge>, primes: &HashSet<Edge>) -> Vec<Edge> {
    let mut path = vec![starting_edge];

    debug_assert!(
        stars.intersection(&primes).cloned().collect::<HashSet<_>>().len() == 0,
        "The set of stars and primes intersect! stars = {:?}, primes = {:?}.",
        stars,
        primes
    );

    loop {
        let used: HashSet<Edge> = HashSet::from_iter(path.clone());
        let primes: HashSet<Edge> = primes.difference(&used).map(|&x| x).collect();
        let stars: HashSet<Edge> = stars.difference(&used).map(|&x| x).collect();

        // z0 is the last found primed zero.
        let z0: Edge = match path.last() {
            Some(&z0) => z0,
            None => panic!(),
        };


        match stars.iter().find(|&&(_, column)| column == z0.1) {
            // z1 is (if it exists) the starred zero in the same column as z0.
            Some(&z1) => {
                debug_assert!(!path.contains(&z1));
                path.push(z1);
                // If z1 exists, then there must be a primed zero in the same row as it,
                // and we'll call this primed zero z2.
                // In the next iteration, z0 will take on the value of z2 from here.
                match primes.iter().find(|&&(row, _)| row == z1.0) {
                    Some(&z2) => {
                        debug_assert!(z0 != z2);
                        debug_assert!(!path.contains(&z2), "path = {:?}, z2 = {:?}", path, z2);
                        path.push(z2);
                    },
                    None => panic!(),
                };
            },
            None => break,
        }
    }

    path
}


fn get_stars_from_path(path: Vec<Edge>, stars: &mut HashSet<Edge>) -> HashSet<Edge> {
    let path = path.into_iter().enumerate();
    let mut new_stars: HashSet<Edge> = HashSet::with_capacity(stars.len());
    let mut old_stars: HashSet<Edge> = HashSet::with_capacity(stars.len());

    for (i, edge) in path {
        if i % 2 == 0 {
            new_stars.insert(edge);
        } else {
            old_stars.insert(edge);
        }
    }

    let stars: HashSet<Edge> = stars.difference(&old_stars).map(|&edge| edge).collect();
    stars.union(&new_stars).cloned().collect()
}


fn subtract_from_matrix<T, F>(matrix: &mut T, size: &MatrixSize, f: F)
    where F: Fn(usize, usize) -> T::Output,
          T: IndexMut<Edge>,
          T::Output: Weight {
    for row in 0..size.rows {
        for column in 0..size.columns {
            matrix[(row, column)] = matrix[(row, column)] - f(row, column);
        }
    }
}

fn find_smallest_vector<T, F>(matrix: &T, outer_size: usize, inner_size: usize, f: F) -> Vec<T::Output> 
    where F: Fn(usize, usize) -> Edge,
          T: IndexMut<Edge>,
          T::Output: Weight {
    let mut smallest_in_outside = Vec::new();
    for outer in 0..outer_size {
        // Take the first as initial smallest values, then we'll search the remaining
        // to find the smallest value for each.
        smallest_in_outside.push(matrix[f(outer, 0)]);
        for inner in 1..inner_size {
            let weight = matrix[f(outer, inner)];
            if weight < smallest_in_outside[outer] {
                smallest_in_outside[outer] = weight;
            }
        }
    }

    smallest_in_outside
}


/// We perform a reduction step over each row, then each column, subtracting
/// the smallest value of each from every element in that row or column.
/// this step will ensure that every row and every column has at least one zeroed element. 
fn reduce_edges<'a, T>(matrix: &'a mut T, size: &MatrixSize) -> &'a mut T
    where T: IndexMut<Edge>,
          T::Output: Weight {
    let smallest_in_column = find_smallest_vector(matrix, size.columns, size.rows, |column, row| (row, column));
    // subtract the smallest value of a column from each value in that column
    subtract_from_matrix(matrix, size, |_, column| smallest_in_column[column]);

    let smallest_in_row = find_smallest_vector(matrix, size.rows, size.columns, |row, column| (row, column));
    // ... and then do the same for each row.
    subtract_from_matrix(matrix, size, |row, _| smallest_in_row[row]);

    // assertion: every row and column has at least one zero.
    matrix
}


fn star_isolated_set_of_zeros<'a, T>(stars: &'a mut HashSet<Edge>, matrix: &T, size: &MatrixSize) -> &'a mut HashSet<Edge>
    where T: IndexMut<Edge>,
          T::Output: Weight {
<<<<<<< HEAD
    let mut columns = BitSet::new();
=======
    let mut columns = HashSet::with_capacity(size.columns);
>>>>>>> 3c071a21

    for row in 0..size.rows {
        for column in 0..size.columns {
            // now that we've found a zero in the this column, we want to not ever consider any
            // zeros in this same column.
            if columns.contains(&column) {
                break;
            }

            if matrix[(row, column)] == T::Output::zero() {
                columns.insert(column);
                stars.insert((row, column));
                break;
            }
        }
        // because we only visit a row once, if we find a zero on a row, we don't have to worry
        // about finding another one, since we stop at the column where we found it and continue
        // onto the next row.
    }

    stars
}


fn cover_starred_columns(cover: &mut BitSet, stars: &HashSet<Edge>) {
    cover.clear();
    cover.extend(stars.iter().map(|x| x.1));
}<|MERGE_RESOLUTION|>--- conflicted
+++ resolved
@@ -424,11 +424,7 @@
 fn star_isolated_set_of_zeros<'a, T>(stars: &'a mut HashSet<Edge>, matrix: &T, size: &MatrixSize) -> &'a mut HashSet<Edge>
     where T: IndexMut<Edge>,
           T::Output: Weight {
-<<<<<<< HEAD
     let mut columns = BitSet::new();
-=======
-    let mut columns = HashSet::with_capacity(size.columns);
->>>>>>> 3c071a21
 
     for row in 0..size.rows {
         for column in 0..size.columns {
